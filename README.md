# Statistics utils
This repo contains the statistical analysis tools used to compute uncertainty estimates for Remoscope data. The calculations are used both on the Remoscope instrument as well as Supplementary Note 2 in the Remoscope preprint for analytical expressions of the calculations: 

<<<<<<< HEAD
Generates parasitemia estimates and corresponding 95% confidence bounds for Remoscope. Intended for use with [YOGO](https://github.com/czbiohub-sf/yogo) classifications.

This repo includes the data files for deskewing and parasitemia compensation . See "Data files" below for file naming/organization convention.

## Local package installation
From the top-level folder, run
=======
![image](https://github.com/user-attachments/assets/0cfd37a6-c543-4873-9a64-bd2e5f8506b7)

There are also additional tools, such as matrix deskewing analysis, which we explored but did not get implemented in the main project yet. 

## Local package installation
>>>>>>> b673fd36
```console
python3 -m pip install .
```

<<<<<<< HEAD
As an alternative to local installation, point to this repo and the desired release version in the `install_requires` argument of your codebase's `setup.py`.

## Usage
Use `CountCompensator` to correct parasitemia estimates and compute 95% confidence bounds according to a linear fit `y = mx + b`. Example instantiation (see documentation in `compensator.py` for input argument descriptions):
```console
# Instantiate compensator using y = mx + b fit with corresponding error
# Fit is based on 0.90 confidence thresholded frightful-wendigo model classification vs clinical PCR
corrector = CountCompensator("frightful-wendigo-1931", 0.90)

# Skip compensation, using computation of parasitemia and error from raw data only
# Ignores model and confidence threshold arguments
corrector = CountCompensator("frightful-wendigo-1931", 0.90, skip=True)
```

Use `CountDeskewer` to correct for skew in class counts according to the confusion matrix. Example instantiation:
```console
# Instantiate deskewer based on frightful-wendigo model confusion matrix
corrector = CountDeskewer("frightful-wendigo-1931")
```

Based on the input arguments, the fit values and confusion matrices are extracted from the appropriate .csv in `data_files`. See "Data files" for more details.

To compute parasitemia and corresponding 95% confidence bounds:
```console
# Example YOGO output
class_counts = np.array([
    100000, # healthy
    60, # ring
    40, # troph
    20, # schizont
    10, # gametocyte
    150, # WBC
    200, # misc
])

# Compute parasitemia without correction
parasitemia = corrector.calc_parasitemia(class_counts)

# Get corrected parasitemia and 95% confidence bounds as parasites/uL
parasitemia, conf_bounds = corrector.get_res_from_counts(class_counts, units_ul_out=True)

# Get corrected parasitemia and 95% confidence bounds as percentage
parasitemia, conf_bounds = corrector.get_res_from_counts(class_counts, units_ul_out=False)
```

=======
>>>>>>> b673fd36
## Data files
`remo-stats-utils` requires the data files to be organized in a particular schema for dynamic loading. Dynamic loading is used to match the data with the YOGO model being run in [ulc-malaria-scope](https://github.com/czbiohub-sf/ulc-malaria-scope).

Let the model ID include the model name and number, separated by dashes:
* Group files by model ID in the subfolder ```data_files/<model ID>```
* Name data files ```<model ID><suffix>```, where the suffixes are defined in ```stats_utils/constants.py```
     * The suffix describes whether the data is generated from clinical vs cultured data and whether heatmap nuking was used in the data processing

For example, for the model ```frightful-wendigo-1981```, one may have the following file structure:
```
data_files/
├── frightful-wendigo-1931/
│   ├── frightful-wendigo-1931-cmatrix-mean.npy
│   ├── frightful-wendigo-1931-inv-cmatrix-std.npy
│   ├── frightful-wendigo-1931-cultured-compensation-no-heatmaps.csv
│   ├── frightful-wendigo-1931-cultured-compensation-with-heatmaps.csv
│   ├── frightful-wendigo-1931-clinical-compensation-no-heatmaps.csv
│   ├── frightful-wendigo-1931-clinical-compensation-with-heatmaps.csv
├── other-model-0000/
│   ... 
```
<|MERGE_RESOLUTION|>--- conflicted
+++ resolved
@@ -1,26 +1,14 @@
 # Statistics utils
 This repo contains the statistical analysis tools used to compute uncertainty estimates for Remoscope data. The calculations are used both on the Remoscope instrument as well as Supplementary Note 2 in the Remoscope preprint for analytical expressions of the calculations: 
 
-<<<<<<< HEAD
-Generates parasitemia estimates and corresponding 95% confidence bounds for Remoscope. Intended for use with [YOGO](https://github.com/czbiohub-sf/yogo) classifications.
-
-This repo includes the data files for deskewing and parasitemia compensation . See "Data files" below for file naming/organization convention.
-
-## Local package installation
-From the top-level folder, run
-=======
 ![image](https://github.com/user-attachments/assets/0cfd37a6-c543-4873-9a64-bd2e5f8506b7)
 
 There are also additional tools, such as matrix deskewing analysis, which we explored but did not get implemented in the main project yet. 
 
 ## Local package installation
->>>>>>> b673fd36
 ```console
 python3 -m pip install .
 ```
-
-<<<<<<< HEAD
-As an alternative to local installation, point to this repo and the desired release version in the `install_requires` argument of your codebase's `setup.py`.
 
 ## Usage
 Use `CountCompensator` to correct parasitemia estimates and compute 95% confidence bounds according to a linear fit `y = mx + b`. Example instantiation (see documentation in `compensator.py` for input argument descriptions):
@@ -65,8 +53,6 @@
 parasitemia, conf_bounds = corrector.get_res_from_counts(class_counts, units_ul_out=False)
 ```
 
-=======
->>>>>>> b673fd36
 ## Data files
 `remo-stats-utils` requires the data files to be organized in a particular schema for dynamic loading. Dynamic loading is used to match the data with the YOGO model being run in [ulc-malaria-scope](https://github.com/czbiohub-sf/ulc-malaria-scope).
 
