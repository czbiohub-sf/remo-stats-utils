--- conflicted
+++ resolved
@@ -5,7 +5,6 @@
 
 # Path to data files
 curr_dir = Path(__file__).parent.resolve()
-<<<<<<< HEAD
 DATA_DIR = curr_dir / "data_files"
 
 # Suffixes for data files
@@ -17,19 +16,6 @@
 
 W_HEATMAPS_SUFFIX2 = "-with-heatmaps.csv"
 NO_HEATMAPS_SUFFIX2 = "-no-heatmaps.csv"
-=======
-YOGO_CMATRIX_MEAN_DIR = str(
-    curr_dir / "data_files" / "frightful-wendigo-1931-cmatrix-mean.npy"
-)
-YOGO_INV_CMATRIX_STD_DIR = str(
-    curr_dir / "data_files" / "frightful-wendigo-1931-inverse-cmatrix-std.npy"
-)
-YOGO_COMPENSATION_CSV_DIR = str(
-    curr_dir
-    / "data_files"
-    / "frightful-wendigo-1931-with-heatmaps_titration_metrics.csv"
-)
->>>>>>> 656a2668
 
 # Confidence threshold
 CONFIDENCE_THRESHOLD = 0.90
